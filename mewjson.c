--- conflicted
+++ resolved
@@ -331,19 +331,11 @@
 handle_ascii:
         c = getChar(ptr);
         if (ISASCIIEND(c)) {
-<<<<<<< HEAD
-            goto handle_non_ascii;
-=======
             break;
->>>>>>> 5905430a
         } else {
             *out++ = c;
         }
     }
-<<<<<<< HEAD
-handle_non_ascii:
-=======
->>>>>>> 5905430a
     if (c == '\\') {
         switch (getChar(ptr)) {
             case '"':
